--- conflicted
+++ resolved
@@ -322,7 +322,6 @@
 	return &value
 }
 
-<<<<<<< HEAD
 // mapCRDSpecValuesToTerraformConfig takes a maps values from a CRD spec to a terraform config value respecting the terraform block schema.
 // returns:
 // - cty.Value, updated terraform config value or nil if unsuccessful
@@ -338,27 +337,6 @@
 			// If found, get the cty value from the CRD value
 			getTerraformValueResult := r.getTerraformValueFromInterface(ctx, attr.Type, crdValue)
 			propName := attrName
-=======
-// applySpecValuesToTerraformConfig
-// returns
-//  cty.Value - the applied value or nil if not successful
-//  string    - a status message if we failed to apply without an error condition
-//  error     - non-nil if an error occurred
-func (r *TerraformReconciler) applySpecValuesToTerraformConfig(ctx context.Context, schema providers.Schema, originalValue *cty.Value, jsonString string) (*cty.Value, string, error) {
-	valueMap := originalValue.AsValueMap()
-
-	mappedNames := map[string]bool{}
-	var jsonData map[string]interface{}
-	if err := json.Unmarshal([]byte(jsonString), &jsonData); err != nil {
-		return nil, "", fmt.Errorf("Error unmarshalling JSON data: %s", err)
-	}
-
-	for name, attribute := range schema.Block.Attributes {
-		jsonVal, gotJSONVal := jsonData[name]
-		if gotJSONVal {
-			getTerraformValueResult := r.getTerraformValueFromInterface(ctx, attribute.Type, jsonVal)
-			propName := name
->>>>>>> e88ad8a1
 			if getTerraformValueResult.Property != "" {
 				propName = propName + "." + getTerraformValueResult.Property
 			}
@@ -642,25 +620,9 @@
 	}
 }
 
-<<<<<<< HEAD
 func walkOpenAPISchemaProperties(schema *openapi_spec.Schema, fn func(string, *openapi_spec.Schema) error) error {
 	for propName, propValue := range schema.Properties {
 		err := fn(propName, &propValue)
-=======
-func (r *TerraformReconciler) applyTerraformValueToCrdStatus(schema providers.Schema, value *cty.Value, crd *unstructured.Unstructured) error {
-	valueMap := value.AsValueMap()
-
-	status, gotStatus, err := unstructured.NestedMap(crd.Object, "status")
-	if err != nil {
-		return fmt.Errorf("Error getting status field: %s", err)
-	}
-	if !gotStatus {
-		status = map[string]interface{}{}
-	}
-
-	for k, v := range valueMap {
-		value, err := r.getValueFromCtyValue(k, &v, schema.Block) //nolint: govet
->>>>>>> e88ad8a1
 		if err != nil {
 			return err
 		}
@@ -694,7 +656,6 @@
 	return nil, nil
 }
 
-<<<<<<< HEAD
 func (r *TerraformReconciler) encryptString(plain string) (string, bool, error) {
 	if r.cipher != nil {
 		encrypted, err := r.cipher.Encrypt(plain)
@@ -702,13 +663,6 @@
 			return plain, false, err
 		}
 		return encrypted, true, nil
-=======
-// TODO: Write tests to validate behavior
-func (r *TerraformReconciler) getValueFromCtyValue(key string, value *cty.Value, block *configschema.Block) (interface{}, error) {
-	if value.IsNull() {
-		// log.Printf("key %s has null value\n", key) // TODO: uncomment when debug logging supported
-		return nil, nil
->>>>>>> e88ad8a1
 	}
 	return plain, false, nil
 }
